--- conflicted
+++ resolved
@@ -33,13 +33,8 @@
 	github.com/spf13/pflag v1.0.5 // indirect
 	github.com/subosito/gotenv v1.2.0 // indirect
 	golang.org/x/net v0.0.0-20210813160813-60bc85c4be6d // indirect
-<<<<<<< HEAD
 	golang.org/x/sys v0.1.0 // indirect
-	golang.org/x/text v0.3.7 // indirect
-=======
-	golang.org/x/sys v0.0.0-20220722155257-8c9f86f7a55f // indirect
 	golang.org/x/text v0.3.8 // indirect
->>>>>>> 5b9f805e
 	google.golang.org/protobuf v1.27.1 // indirect
 	gopkg.in/ini.v1 v1.66.2 // indirect
 	gopkg.in/yaml.v2 v2.4.0 // indirect
